<?xml version="1.0" encoding="UTF-8"?>
<project xmlns="http://maven.apache.org/POM/4.0.0" xmlns:xsi="http://www.w3.org/2001/XMLSchema-instance" xsi:schemaLocation="http://maven.apache.org/POM/4.0.0 http://maven.apache.org/xsd/maven-4.0.0.xsd">
    <modelVersion>4.0.0</modelVersion>

    <groupId>dk.kosmisk</groupId>
    <artifactId>postgresql-test-datasource</artifactId>
<<<<<<< HEAD
    <version>1.0.1</version>
=======
    <version>1.1-SNAPSHOT</version>
>>>>>>> aa8e8a35
    <packaging>jar</packaging>

    <name>${project.groupId}:${project.artifactId}</name>
    
    <description>
        An integration test helper designed for dk.kosmisk:postgresql-maven-plugin.
        
        It is able to create a DataSource that connects to a postgresql, given a
        system-property with a port in it and a database name, or a URI in an
        environment variable or from PG* environment variables or to a personal
        PostgreSQL instance, with user/password/database-name which is the same as
        the user name for the user running the tests.
    </description>
    
    <url>https://github.com/kosmisk-dk/postgresql-test-datasource/</url>
    
    <developers>
        <developer>
            <name>Morten Bøgeskov</name>
            <email>source@kosmisk.dk</email>
            <organization>kosmisk-dk</organization>
            <organizationUrl>https://kosmisk.dk/</organizationUrl>
        </developer>
    </developers>
    
    <scm>
        <connection>scm:git:git://github.com/kosmisk-dk/postgresql-test-datasource.git</connection>
        <developerConnection>scm:git:ssh://github.com:kosmisk-dk/postgresql-test-datasource.git</developerConnection>
        <url>https://github.com/kosmisk-dk/postgresql-test-datasource/tree/master</url>
    </scm>

    <licenses>
        <license>
            <name>The Apache License, Version 2.0</name>
            <url>https://github.com/kosmisk-dk/postgresql-test-datasource/tree/master/LICENSE.txt</url>
        </license>
    </licenses>
    

    <properties>
        <gpg.no-sign>false</gpg.no-sign>
        <project.build.sourceEncoding>UTF-8</project.build.sourceEncoding>
        <maven.compiler.source>1.8</maven.compiler.source>
        <maven.compiler.target>1.8</maven.compiler.target>
    </properties>

    <build>
        <plugins>
            <plugin>
                <groupId>org.apache.maven.plugins</groupId>
                <artifactId>maven-compiler-plugin</artifactId>
                <version>3.8.1</version>
                <configuration>
                    <compilerArgs>
                        <compilerArg>-Xlint:unchecked</compilerArg>
                    </compilerArgs>
                </configuration>
            </plugin>
            <plugin>
                <groupId>org.apache.maven.plugins</groupId>
                <artifactId>maven-source-plugin</artifactId>
                <version>3.2.0</version>
                <executions>
                    <execution>
                        <id>attach-sources</id>
                        <goals>
                            <goal>jar</goal>
                        </goals>
                    </execution>
                </executions>
            </plugin>
            <plugin>
                <groupId>org.apache.maven.plugins</groupId>
                <artifactId>maven-javadoc-plugin</artifactId>
                <version>3.1.1</version>
                <executions>
                    <execution> 
                        <goals>
                            <goal>jar</goal>
                        </goals> 
                    </execution> 
                </executions>
            </plugin>

            <plugin>
                <groupId>org.apache.maven.plugins</groupId>
                <artifactId>maven-failsafe-plugin</artifactId>
                <version>2.22.2</version>
                <configuration>
                    <redirectTestOutputToFile>false</redirectTestOutputToFile>
                    <systemPropertyVariables>
                        <postgresql.testbase.port>${postgresql.testbase.port}</postgresql.testbase.port>
                    </systemPropertyVariables>
                    <argLine>-Dfile.encoding=${project.build.sourceEncoding}</argLine>
                </configuration>
                <executions>
                    <execution>
                        <goals>
                            <goal>integration-test</goal>
                            <goal>verify</goal>
                        </goals>
                    </execution>
                </executions>
            </plugin>
            
            <plugin>
                <groupId>dk.kosmisk</groupId>
                <artifactId>postgresql-maven-plugin</artifactId>
<<<<<<< HEAD
                <version>1.0.1</version>
=======
                <version>1.1-SNAPSHOT</version>
>>>>>>> aa8e8a35
                <configuration>
                    <!-- <groupId>dk.kosmisk</groupId> -->
                    <!-- <artifactId>postgresql-binary</artifactId> -->
                    <!--<version>10.2</version>-->
                    <!--<version>LATEST</version>-->
                    <!-- <folder>${project.build.directory}/postgresql</folder> -->
                    <!-- <overwrite>true</overwrite> -->
                </configuration>
                <executions>
                    <execution>
                        <id>postgresql-test-database</id>
                        <goals>
                            <goal>setup</goal>
                            <goal>startup</goal>
                            <goal>shutdown</goal>
                        </goals>
                        <configuration>
                            <!-- <portProperty>postgresql.port</portProperty> -->
                            <!-- <port>${postgresql.port}</port> -->
                            <name>testbase</name>
                            <!-- <user>${user.name}</user> -->
                            <!-- <password>${user.name}</password> -->
                            <!-- <databaseFolder>${folder}/db/${name}</databaseFolder> -->
                            <!-- <logfile>${databaseFolder}.log</logfile> -->
                            <!-- <settings>
                                <archive_command>'rm %p'</archive_command>
                                <archive_mode>on</archive_mode>
                            </settings> -->
                            <scripts>
                                <scritp>${basedir}/src/test/resources/testbase.sql</scritp>
                            </scripts>
                        </configuration>
                    </execution>
                </executions>
            </plugin>

            <plugin>
                <groupId>org.apache.maven.plugins</groupId>
                <artifactId>maven-gpg-plugin</artifactId>
                <version>1.6</version>
                <executions>
                    <execution>
                        <id>sign-artifacts</id>
                        <phase>verify</phase>
                        <goals>
                            <goal>sign</goal>
                        </goals>
                        <configuration>
                            <skip>${gpg.no-sign}</skip>
                        </configuration>
                    </execution>
                </executions>
            </plugin>

        </plugins>
    </build>

    <dependencies>
        <dependency>
            <groupId>org.apache.commons</groupId>
            <artifactId>commons-dbcp2</artifactId>
            <version>2.7.0</version>
            <type>jar</type>
        </dependency>
        <dependency>
            <groupId>org.postgresql</groupId>
            <artifactId>postgresql</artifactId>
            <version>42.2.8</version>
            <scope>test</scope>
            <type>jar</type>
        </dependency>
        <dependency>
            <groupId>junit</groupId>
            <artifactId>junit</artifactId>
            <version>4.12</version>
            <scope>test</scope>
        </dependency>
        <dependency>
            <groupId>com.google.code.findbugs</groupId>
            <artifactId>annotations</artifactId>
            <version>3.0.1</version>
            <type>jar</type>
        </dependency>
    </dependencies>

    <profiles>
        <profile>
            <id>release</id>
            <build>
                <plugins>
                    <plugin>
                        <groupId>org.apache.maven.plugins</groupId>
                        <artifactId>maven-release-plugin</artifactId>
                        <version>2.5.3</version>
                        <configuration>
                            <autoVersionSubmodules>true</autoVersionSubmodules>
                            <useReleaseProfile>false</useReleaseProfile>
                            <releaseProfiles>release</releaseProfiles>
                            <goals>deploy</goals>
                        </configuration>
                    </plugin>
                    <plugin>
                        <groupId>org.sonatype.plugins</groupId>
                        <artifactId>nexus-staging-maven-plugin</artifactId>
                        <version>1.6.8</version>
                        <extensions>true</extensions>
                        <configuration>
                            <serverId>ossrh</serverId>
                            <nexusUrl>https://oss.sonatype.org/</nexusUrl>
                            <autoReleaseAfterClose>true</autoReleaseAfterClose>
                        </configuration>
                    </plugin>
                </plugins>
            </build>
            <distributionManagement>
                <repository>
                    <id>ossrh</id>
                    <url>https://oss.sonatype.org/service/local/staging/deploy/maven2/</url>
                </repository>
            </distributionManagement>
        </profile>
    </profiles>

</project><|MERGE_RESOLUTION|>--- conflicted
+++ resolved
@@ -4,11 +4,7 @@
 
     <groupId>dk.kosmisk</groupId>
     <artifactId>postgresql-test-datasource</artifactId>
-<<<<<<< HEAD
-    <version>1.0.1</version>
-=======
-    <version>1.1-SNAPSHOT</version>
->>>>>>> aa8e8a35
+    <version>1.0.2</version>
     <packaging>jar</packaging>
 
     <name>${project.groupId}:${project.artifactId}</name>
@@ -117,11 +113,7 @@
             <plugin>
                 <groupId>dk.kosmisk</groupId>
                 <artifactId>postgresql-maven-plugin</artifactId>
-<<<<<<< HEAD
-                <version>1.0.1</version>
-=======
-                <version>1.1-SNAPSHOT</version>
->>>>>>> aa8e8a35
+                <version>1.0.4</version>
                 <configuration>
                     <!-- <groupId>dk.kosmisk</groupId> -->
                     <!-- <artifactId>postgresql-binary</artifactId> -->
